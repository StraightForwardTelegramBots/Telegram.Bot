--- conflicted
+++ resolved
@@ -9,40 +9,30 @@
 using Telegram.Bot.Requests.Abstractions;
 using Telegram.Bot.Types;
 using Telegram.Bot.Types.Enums;
+using Telegram.Bot.Types.InlineQueryResults;
+using Telegram.Bot.Types.InputFiles;
+using Telegram.Bot.Types.Payments;
+using Telegram.Bot.Types.ReplyMarkups;
 
 namespace Telegram.Bot.Extensions.Polling.Tests
 {
     public class MockClientOptions
     {
         public bool HandleNegativeOffset { get; set; }
-        public string[] Messages { get; }
+        public string[] Messages { get; set; }
+        public int RequestDelay { get; set; } = 10;
+        public Exception ExceptionToThrow { get; set; }
 
-        public MockClientOptions(params string[] messages)
-        {
-            Messages = messages;
-        }
     }
 
     public class MockTelegramBotClient : ITelegramBotClient
     {
-<<<<<<< HEAD
         private readonly MockClientOptions _options;
         private readonly Queue<string[]> _messages;
 
         public int MessageGroupsLeft => _messages.Count;
 
         public MockTelegramBotClient(MockClientOptions options)
-=======
-        readonly Queue<string[]> _messages;
-
-        public int MessageGroupsLeft => _messages.Count;
-
-        public int RequestDelay = 10;
-
-        public Exception ExceptionToThrow;
-
-        public MockTelegramBotClient(params string[] messages)
->>>>>>> 6da77a70
         {
             _options = options;
             _messages = new Queue<string[]>(
@@ -86,11 +76,11 @@
 
                 return (TResponse)(object)messages.Select((message, i) => new Update
                 {
-                    Message = new Message
+                    Message = new Message()
                     {
                         Text = messages[i]
                     },
-                    Id = getUpdatesRequest.Offset ?? 0 + i + 1
+                    Id = getUpdatesRequest.Offset + i + 1
                 }).ToArray();
             }
 
