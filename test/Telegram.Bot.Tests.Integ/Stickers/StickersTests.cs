--- conflicted
+++ resolved
@@ -14,13 +14,9 @@
 
         private readonly TestsFixture _fixture;
 
-<<<<<<< HEAD
         private ITelegramBotClient BotClient => _fixture.BotClient;
 
-        public StickersTests(TestsFixture assemblyFixture)
-=======
         public StickersTests(StickersTestsFixture classFixture)
->>>>>>> d45373ec
         {
             _classFixture = classFixture;
             _fixture = _classFixture.TestsFixture;
