--- conflicted
+++ resolved
@@ -10,35 +10,15 @@
         public static User GetUser(this Update update) =>
             update.Type switch
             {
-<<<<<<< HEAD
                 UpdateType.Message => update.Message.From,
                 UpdateType.InlineQuery => update.InlineQuery.From,
                 UpdateType.CallbackQuery => update.CallbackQuery.From,
                 UpdateType.PreCheckoutQuery => update.PreCheckoutQuery.From,
                 UpdateType.ShippingQuery => update.ShippingQuery.From,
                 UpdateType.ChosenInlineResult => update.ChosenInlineResult.From,
+                UpdateType.PollAnswer => update.PollAnswer.User,
                 _ => throw new ArgumentException("Unsupported update type {0}.", update.Type.ToString())
             };
-=======
-                case UpdateType.Message:
-                    return update.Message.From;
-                case UpdateType.InlineQuery:
-                    return update.InlineQuery.From;
-                case UpdateType.CallbackQuery:
-                    return update.CallbackQuery.From;
-                case UpdateType.PreCheckoutQuery:
-                    return update.PreCheckoutQuery.From;
-                case UpdateType.ShippingQuery:
-                    return update.ShippingQuery.From;
-                case UpdateType.ChosenInlineResult:
-                    return update.ChosenInlineResult.From;
-                case UpdateType.PollAnswer:
-                    return update.PollAnswer.User;
-                default:
-                    throw new ArgumentException("Unsupported update type {0}.", update.Type.ToString());
-            }
-        }
->>>>>>> f8e7a95f
 
         public static string GetTesters(this UpdateReceiver updateReceiver)
         {
