--- conflicted
+++ resolved
@@ -33,14 +33,8 @@
 
             Update update = await _fixture.UpdateReceiver.GetInlineQueryUpdateAsync();
 
-<<<<<<< HEAD
-            InputMessageContent inputMessageContent = new InputTextMessageContent("https://core.telegram.org/bots/api");
-=======
-            InputMessageContentBase inputMessageContent = new InputTextMessageContent
-            {
-                MessageText = "https://core.telegram.org/bots/api",
-            };
->>>>>>> 02f05a78
+            InputMessageContentBase inputMessageContent =
+                new InputTextMessageContent("https://core.telegram.org/bots/api");
 
             InlineQueryResultBase[] results =
             {
@@ -264,10 +258,12 @@
                     title: "30 Rare Goals We See in Football"
                 )
                 {
-                    InputMessageContent = new InputTextMessageContent("[30 Rare Goals We See in Football](https://www.youtube.com/watch?v=56MDJ9tD6MY)")
-                    {
-                        ParseMode = ParseMode.Markdown
-                    }
+                    InputMessageContent =
+                        new InputTextMessageContent(
+                            "[30 Rare Goals We See in Football](https://www.youtube.com/watch?v=56MDJ9tD6MY)")
+                        {
+                            ParseMode = ParseMode.Markdown
+                        }
                 }
             };
 
@@ -663,7 +659,7 @@
             Update iqUpdate = await _fixture.UpdateReceiver.GetInlineQueryUpdateAsync();
 
             StickerSet stickerSet = await BotClient.GetStickerSetAsync("EvilMinds");
-            
+
             InlineQueryResultBase[] results =
             {
                 new InlineQueryResultCachedSticker(
@@ -678,7 +674,7 @@
                 cacheTime: 0
             );
         }
-        
+
         private static class FactTitles
         {
             public const string ShouldAnswerInlineQueryWithArticle = "Should answer inline query with an article";
@@ -721,7 +717,7 @@
 
             public const string ShouldAnswerInlineQueryWithCachedMpeg4Gif =
                 "Should send an mpeg4 gif and answer inline query with a cached mpeg4 gif using its file_id";
-            
+
             public const string ShouldAnswerInlineQueryWithCachedSticker =
                 "Should answer inline query with a cached sticker using its file_id";
         }
