--- conflicted
+++ resolved
@@ -4,7 +4,7 @@
 namespace Telegram.Bot.Exceptions
 {
     /// <summary>
-    /// Represents an api error
+    /// Represents an API error
     /// </summary>
     public class ApiRequestException : Exception
     {
@@ -16,7 +16,7 @@
         /// <summary>
         /// Contains information about why a request was unsuccessful.
         /// </summary>
-        public ResponseParameters Parameters { get; }
+        public ResponseParameters Parameters { get; private set; }
 
         /// <summary>
         /// Initializes a new instance of the <see cref="ApiRequestException"/> class.
@@ -73,98 +73,92 @@
             ErrorCode = errorCode;
             Parameters = parameters;
         }
-        /*
+
         /// <summary>
         /// Returns a new instance of the <see cref="ApiRequestException"/> class.
         /// </summary>
         /// <param name="apiResponse">The API response.</param>
         /// <returns><see cref="ApiRequestException"/></returns>
         public static ApiRequestException FromApiResponse<T>(ApiResponse<T> apiResponse)
-<<<<<<< HEAD
         {
-            return ApiExceptionParser.Parse(apiResponse.Message);
+            return ApiExceptionParser.Parse<T>(apiResponse);
+            /*
             string message;
-            switch (apiResponse.Code)
+            switch (apiResponse.ErrorCode)
             {
                 //TODO: Add test cases for all those
                 case 400:
-                    message = apiResponse.Message.Remove(0, "Bad Request: ".Length);
+                    message = apiResponse.Description.Remove(0, "Bad Request: ".Length);
                     switch (message.Trim())
                     {
                         case "chat not found":
-                            return new ChatNotFoundException(apiResponse.Message)
+                            return new ChatNotFoundException(apiResponse.Description)
                             {
                                 Parameters = apiResponse.Parameters
                             };
                         case "have no rights to send a message":
-                            return new BotRestrictedException(apiResponse.Message)
+                            return new BotRestrictedException(apiResponse.Description)
                             {
                                 Parameters = apiResponse.Parameters
                             };
                         case "not enough rights to restrict/unrestrict chat member":
-                            return new NotEnoughRightsException(apiResponse.Message)
+                            return new NotEnoughRightsException(apiResponse.Description)
                             {
                                 Parameters = apiResponse.Parameters
                             };
                         case "user not found":
-                            return new UserNotFoundException(apiResponse.Message)
+                            return new UserNotFoundException(apiResponse.Description)
                             {
                                 Parameters = apiResponse.Parameters
                             };
                         case "method is available for supergroup and channel chats only":
-                            return new WrongChatTypeException(apiResponse.Message)
+                            return new WrongChatTypeException(apiResponse.Description)
                             {
                                 Parameters = apiResponse.Parameters
                             };
                         default:
                             if (message.EndsWith(" is empty"))
                             {
-                                return new MissingParameterException(apiResponse.Message, message.Remove(message.IndexOf(" is empty")))
+                                return new MissingParameterException(apiResponse.Description, message.Remove(message.IndexOf(" is empty")))
                                 {
                                     Parameters = apiResponse.Parameters
                                 };
                             }
                             LogMissingError(apiResponse);
-                            return new ApiRequestException(apiResponse.Message, 400)
+                            return new ApiRequestException(apiResponse.Description, 400)
                             {
                                 Parameters = apiResponse.Parameters
                             };
                     }
                 case 403:
-                    message = apiResponse.Message.Remove(0, "Forbidden: ".Length);
+                    message = apiResponse.Description.Remove(0, "Forbidden: ".Length);
                     switch (message.Trim())
                     {
                         case "bot was blocked by the user":
-                            return new BotBlockedException(apiResponse.Message)
+                            return new BotBlockedException(apiResponse.Description)
                             {
                                 Parameters = apiResponse.Parameters
                             };
                         case "bot can't initiate conversation with a user":
-                            return new ChatNotInitiatedException(apiResponse.Message)
+                            return new ChatNotInitiatedException(apiResponse.Description)
                             {
                                 Parameters = apiResponse.Parameters
                             };
                         default:
                             LogMissingError(apiResponse);
-                            return new ApiRequestException(apiResponse.Message, 403)
+                            return new ApiRequestException(apiResponse.Description, 403)
                             {
                                 Parameters = apiResponse.Parameters
                             };
                     }
                 default:
                     LogMissingError(apiResponse);
-                    return new ApiRequestException(apiResponse.Message, apiResponse.Code)
+                    return new ApiRequestException(apiResponse.Description, apiResponse.ErrorCode)
                     {
                         Parameters = apiResponse.Parameters
                     };
             }
+            */
         }
-        */
-=======
-            => new ApiRequestException(apiResponse.Description, apiResponse.ErrorCode)
-            {
-                Parameters = apiResponse.Parameters
-            };
->>>>>>> f05a5357
     }
 }