--- conflicted
+++ resolved
@@ -1,12 +1,8 @@
 ﻿<Project Sdk="Microsoft.NET.Sdk">
   <PropertyGroup>
-<<<<<<< HEAD
     <TargetFrameworks>netstandard1.3;netstandard1.1;net45;net46</TargetFrameworks>
-    <VersionPrefix>14.6.0</VersionPrefix>
-=======
-    <TargetFrameworks>netstandard1.1;net45</TargetFrameworks>
-    <VersionPrefix>14.9.0</VersionPrefix>
->>>>>>> 07c5c593
+    <VersionPrefix>15.0.0</VersionPrefix>
+    <VersionSuffix>alpha</VersionSuffix>
     <LangVersion>latest</LangVersion>
     <GeneratePackageOnBuild>True</GeneratePackageOnBuild>
     <GenerateDocumentationFile>True</GenerateDocumentationFile>
@@ -28,7 +24,7 @@
     <DefineConstants>ENABLE_CRYPTOGRAPHY</DefineConstants>
   </PropertyGroup>
   <ItemGroup>
-    <PackageReference Include="Newtonsoft.Json" Version="11.0.2" />
-    <PackageReference Include="System.Net.Http" Version="4.3.3" />
+    <PackageReference Include="Newtonsoft.Json" Version="11.0.2"/>
+    <PackageReference Include="System.Net.Http" Version="4.3.3"/>
   </ItemGroup>
 </Project>