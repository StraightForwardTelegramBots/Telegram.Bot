--- conflicted
+++ resolved
@@ -25,11 +25,7 @@
         /// Name of the venue
         /// </summary>
         [JsonProperty(Required = Required.Always)]
-<<<<<<< HEAD
-        public string Name { get; private set; }
-=======
         public string Title { get; set; }
->>>>>>> 02f05a78
 
         /// <summary>
         /// Address of the venue
@@ -44,18 +40,19 @@
         public string FoursquareId { get; set; }
 
         private InputVenueMessageContent()
-        { }
+        {
+        }
 
         /// <summary>
         /// Initializes a new inline query result
         /// </summary>
-        /// <param name="name">The name of the venue</param>
+        /// <param name="title">The name of the venue</param>
         /// <param name="address">The address of the venue</param>
         /// <param name="latitude">The latitude of the venue</param>
         /// <param name="longitude">The longitude of the venue</param>
-        public InputVenueMessageContent(string name, string address, float latitude, float longitude)
+        public InputVenueMessageContent(string title, string address, float latitude, float longitude)
         {
-            Name = name;
+            Title = title;
             Address = address;
             Latitude = latitude;
             Longitude = longitude;
