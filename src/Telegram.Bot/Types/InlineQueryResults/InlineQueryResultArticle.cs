--- conflicted
+++ resolved
@@ -53,21 +53,17 @@
 
         private InlineQueryResultArticle()
             : base(InlineQueryResultType.Article)
-        { }
-        
+        {
+        }
+
         /// <summary>
         /// Initializes a new inline query result
         /// </summary>
         /// <param name="id">Unique identifier of this result</param>
         /// <param name="title">Title of the result</param>
         /// <param name="inputMessageContent">Content of the message to be sent</param>
-<<<<<<< HEAD
-        public InlineQueryResultArticle(string id, string title, InputMessageContent inputMessageContent)
+        public InlineQueryResultArticle(string id, string title, InputMessageContentBase inputMessageContent)
             : base(InlineQueryResultType.Article, id)
-=======
-        public InlineQueryResultArticle(string id, string title, InputMessageContentBase inputMessageContent)
-            : this()
->>>>>>> 02f05a78
         {
             Title = title;
             InputMessageContent = inputMessageContent;
