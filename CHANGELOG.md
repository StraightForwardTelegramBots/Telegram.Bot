--- conflicted
+++ resolved
@@ -10,13 +10,10 @@
 ### Added
 ### Changed
 
-<<<<<<< HEAD
 - `MakeRequestAsync` throws `ApiRequestException` with `ErrorCode = HttpStatusCode.Unauthorized` and `Message = apiResponse.Description` ("Unauthorized"), to be consistent with Telegram Bot API
 - `TelegramBotClient` ctor does not check API token format: Telegram Bot API does not provide token format specification
 - `TestApiAsync` return `false` when `ApiRequestException.ErrorCode == 401` (API Token is modified or recalled)
-=======
 - Stop catching user exceptions from event handlers
->>>>>>> c28ec115
 
 ### Fixed
 
